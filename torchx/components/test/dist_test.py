# Copyright (c) Meta Platforms, Inc. and affiliates.
# All rights reserved.
#
# This source code is licensed under the BSD-style license found in the
# LICENSE file in the root directory of this source tree.

import torchx.components.dist as dist
from torchx.components.component_test_base import ComponentTestCase


class DistributedComponentTest(ComponentTestCase):
    def test_ddp(self) -> None:
        self.validate(dist, "ddp")

    def test_ddp_mounts(self) -> None:
        app = dist.ddp(
            script="foo.py", mounts=["type=bind", "src=/dst", "dst=/dst", "readonly"]
        )
        self.assertEqual(len(app.roles[0].mounts), 1)

<<<<<<< HEAD
    def test_ddp_parse_j(self) -> None:
        """test samples for different forms of -j {nnodes}x{nproc_per_node}
        """
        j_list = ["1", "1x2", "1:2x3"]
        num_replicas_list = [1, 1, 2] # number of replicas should be either nnodes or max_nnodes when it's elastic
        nnodes_rep_list = ["", "", "1:2"] # nnodes representation should only contain the nodes numbers or nothing if not elastic
        for i in range(3):
            app = dist.ddp(script="foo.py", j=j_list[i])
            self.assertEqual(app.roles[0].num_replicas, num_replicas_list[i])
            self.assertEqual(app.roles[0].nnodes_rep, nnodes_rep_list[i])
=======
    def test_ddp_debug(self) -> None:
        app = dist.ddp(script="foo.py", debug=True)
        env = app.roles[0].env
        for k, v in dist._TORCH_DEBUG_FLAGS.items():
            self.assertEqual(env[k], v)
>>>>>>> 6974deac
<|MERGE_RESOLUTION|>--- conflicted
+++ resolved
@@ -18,7 +18,6 @@
         )
         self.assertEqual(len(app.roles[0].mounts), 1)
 
-<<<<<<< HEAD
     def test_ddp_parse_j(self) -> None:
         """test samples for different forms of -j {nnodes}x{nproc_per_node}
         """
@@ -29,10 +28,9 @@
             app = dist.ddp(script="foo.py", j=j_list[i])
             self.assertEqual(app.roles[0].num_replicas, num_replicas_list[i])
             self.assertEqual(app.roles[0].nnodes_rep, nnodes_rep_list[i])
-=======
+            
     def test_ddp_debug(self) -> None:
         app = dist.ddp(script="foo.py", debug=True)
         env = app.roles[0].env
         for k, v in dist._TORCH_DEBUG_FLAGS.items():
-            self.assertEqual(env[k], v)
->>>>>>> 6974deac
+            self.assertEqual(env[k], v)