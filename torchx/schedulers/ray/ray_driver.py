--- conflicted
+++ resolved
@@ -17,12 +17,12 @@
 of command actors are counted by `command_actors_count`.
 """
 
-from hashlib import new
 import json
 import logging
 import os
 import subprocess
 import sys
+from dataclasses import dataclass
 from typing import Dict, List, Optional, Tuple, TYPE_CHECKING
 
 import ray
@@ -31,16 +31,31 @@
 from ray.util.placement_group import PlacementGroup
 
 if TYPE_CHECKING:
-    from torchx.schedulers.ray.ray_common import RayActor, TORCHX_RANK0_HOST
+    from torchx.schedulers.ray.ray_common import (
+        CommandActorScheduled,
+        RayActor,
+        TaskCompleted,
+        TORCHX_RANK0_HOST,
+    )
 
 # Hack to make code work for tests as well as running ray job.
 # For tests the `torchx.schedulers.ray.ray_common` import must be used
 # For running ray jobs `ray_common` import must be used
 try:
     # pyre-fixme[21]: Could not find a module corresponding to import `ray_common`.
-    from ray_common import RayActor, TORCHX_RANK0_HOST  # noqa: F811
+    from ray_common import (
+        CommandActorScheduled,
+        RayActor,
+        TaskCompleted,
+        TORCHX_RANK0_HOST,
+    )
 except ModuleNotFoundError:
-    from torchx.schedulers.ray.ray_common import RayActor, TORCHX_RANK0_HOST
+    from torchx.schedulers.ray.ray_common import (
+        CommandActorScheduled,
+        RayActor,
+        TaskCompleted,
+        TORCHX_RANK0_HOST,
+    )
 
 _logger: logging.Logger = logging.getLogger(__name__)
 _logger.setLevel(logging.getLevelName(os.environ.get("LOGLEVEL", "INFO")))
@@ -49,15 +64,15 @@
 
 @ray.remote
 class CommandActor:  # pragma: no cover
-    def __init__(self, command: List[str], env: Dict[str, str], pg: PlacementGroup) -> None:
-        self.cmd: List[str] = command
-        self.env = env
-        self.master_addr: Optional[str] = None
-        self.master_port: Optional[int] = None
-        self.pg: PlacementGroup = pg
-
-    def exec_module(self) -> None:
-        if self.master_addr is None or self.master_port is None:
+    def __init__(self, cmd: List[str], env: Dict[str, str]) -> None:
+        self.cmd: List[str] = cmd
+        self.env: Dict[str, str] = env
+
+    def exec_module(
+        self, master_addr: str, master_port: int, actor_id: str
+    ) -> TaskCompleted:
+        """Execute a user script"""
+        if master_addr is None or master_port is None:
             raise RuntimeError(
                 "Either MASTER_ADDR or MASTER_PORT are not set. This is most likely bug in torchx"
                 "Open issue at https://github.com/pytorch/torchx"
@@ -65,7 +80,7 @@
         worker_evn = {}
         worker_evn.update(os.environ)
         worker_evn.update(self.env)
-        worker_evn[TORCHX_RANK0_HOST] = self.master_addr
+        worker_evn[TORCHX_RANK0_HOST] = master_addr
         popen = subprocess.Popen(self.cmd, env=worker_evn)
 
         returncode = popen.wait()
@@ -74,15 +89,18 @@
         if returncode != 0:
             raise RuntimeError(f"exec_module failed with return code {returncode}")
 
+        return TaskCompleted(actor_id)
+
+    def schedule(self, actor_id: str) -> CommandActorScheduled:
+        """Testing if a command actor is scheduled"""
+        return CommandActorScheduled(actor_id)
+
     def get_actor_address_and_port(self) -> Tuple[str, int]:
         return get_address_and_port()
 
-    def set_address_and_port(self, address: str, port: int) -> None:
-        self.master_addr = address
-        self.master_port = port
-
 
 def load_actor_json(filename: str) -> List[RayActor]:
+    """Loading replicas specifications from a JSON file"""
     with open(filename) as f:
         actors: List[RayActor] = []
         # Yes this is gross but it works
@@ -103,97 +121,76 @@
     return pg
 
 
-<<<<<<< HEAD
-def create_command_actors(
-    actors: List[RayActor], pg: PlacementGroup
-) -> List[CommandActor]:
-    cmd_actors: List[CommandActor] = []
-    for i, replica in enumerate(actors):
-        # Environment variables for distributed training
+@dataclass
+class ActorInfo:
+    pg: PlacementGroup
+    replica: RayActor
+    actor: CommandActor
+
+
+class RayDriver:
+    def __init__(self, replicas: List[RayActor]) -> None:
+        self.replicas = replicas
+        self.master_node_id: Optional[str] = None
+        self.rank_0_address: Optional[str] = None
+        self.rank_0_port: Optional[int] = None
+        self.min_nnodes, self.max_nnodes = parse_nnodes_rep(replicas)  # pyre-ignore
+
+        self.placement_groups: List[PlacementGroup] = []
+        self.actor_info_of_id: Dict[str, ActorInfo] = {}
+        self.active_tasks: List["ray.ObjectRef"] = []
+
+    def init_placement_groups(self) -> None:
+        """Initialize all placement groups needed for this job"""
+        replica_ix_of_pg: List[int] = [0] + list(
+            range(self.min_nnodes, self.max_nnodes + 1)
+        )
+        # trace all the placement groups, {placemeng_group_reference: placement_group_index}
+        self.placement_groups = [
+            create_placement_group_async(
+                self.replicas[replica_ix_of_pg[i] : replica_ix_of_pg[i + 1]]
+            )
+            for i in range(len(replica_ix_of_pg) - 1)
+        ]
+
+    def pop_actor_info(self, actor_id: str) -> ActorInfo:
+        """Remove the info of  (dead) command actor"""
+        return self.actor_info_of_id.pop(actor_id)
+
+    def reschedule_actor(self, actor_id: str) -> None:
+        """Rescheule a failed actor"""
+        # pop the information of failed actor
+        info = self.pop_actor_info(actor_id)
+        _logger.info(f"Rescheduling actor {actor_id} to placement group {info.pg}")
+        self.create_and_schedule_actor(info.pg, info.replica)
+
+    def create_and_schedule_actor(self, pg: PlacementGroup, replica: RayActor) -> None:
+        """create an command actor in the given placement group"""
         actor = CommandActor.options(  # pyre-ignore[16]
             placement_group=pg,
             num_cpus=replica.num_cpus,
             num_gpus=replica.num_gpus,
-        ).remote(replica.command, replica.env, pg)
-        cmd_actors.append(actor)
-
-        if i == 0:
-            rank_0_address = "localhost"
-            rank_0_port = 0
-        else:
-            rank_0_address, rank_0_port = ray.get(
-                # pyre-ignore[16]
-                cmd_actors[0].get_actor_address_and_port.remote()
-=======
-class RayDriver:
-    def __init__(self, actors: List[RayActor]) -> None:
-        self.actors = actors
-        self.rank_0_address: Optional[str] = None
-        self.rank_0_port: Optional[int] = None
-        min_nnodes, max_nnodes = parse_nnodes_rep(actors)
-        self.actor_ixs: List[int] = [0] + list(
-            range(min_nnodes, max_nnodes + 1)
-        )  # helper for find placement groups
-        self.placement_groups: List[PlacementGroup] = []
-        # pyre-ignore: `ray._raylet.PlacementGroupID` is not defined as a type.
-        self.pg_ids: Dict["ray._raylet.PlacementGroupID", int] = {}
-        self.active_tasks: List["ray.ObjectRef"] = []
-
-    def init_placement_groups(self) -> None:
-        """Initialize all placement groups needed for this job"""
-        # trace all the placement groups, {placemeng_group_reference: placement_group_index}
-        self.placement_groups = [
-            create_placement_group_async(
-                self.actors[self.actor_ixs[i] : self.actor_ixs[i + 1]]
->>>>>>> dd5f0f3d
-            )
-            for i in range(len(self.actor_ixs) - 1)
-        ]
-
-        # the indices of actors in the placement group
-        self.pg_ids = {
-            self.placement_groups[i].id: (self.actor_ixs[i], self.actor_ixs[i + 1])
-            for i in range(len(self.actor_ixs) - 1)
-        }
-
-        # monitoring creation of the placement groups
-        self.active_tasks = [pg.ready() for pg in self.placement_groups]
-
-    def create_command_actors(
-        self, actors: List[RayActor], pg: PlacementGroup
-    ) -> List[CommandActor]:
-        """Create command actors in a give placement group"""
-        cmd_actors: List[CommandActor] = []
-        for _, replica in enumerate(actors):
-            # Environment variables for distributed training
-            actor = CommandActor.options(  # pyre-ignore[16]
-                placement_group=pg,
-                num_cpus=replica.num_cpus,
-                num_gpus=replica.num_gpus,
-            ).remote(replica.command, replica.env)
-            cmd_actors.append(actor)
-
-            if self.rank_0_address is None:
-                # make this actor the master node
-                ray.get(actor.set_address_and_port.remote("localhost", 0))
-                self.rank_0_address, self.rank_0_port = ray.get(
-                    # pyre-ignore[16]
-                    cmd_actors[0].get_actor_address_and_port.remote()
-                )
-            else:
-                ray.get(
-                    actor.set_address_and_port.remote(
-                        self.rank_0_address, self.rank_0_port
-                    )
-                )
-        return cmd_actors
-
-    def get_actors_in_placement_group(
-        self, id: "ray._raylet.PlacementGroupID"
-    ) -> List[RayActor]:
-        """Find the actors for a given placement group"""
-        begin, end = self.pg_ids[id]
-        return self.actors[begin:end]
+        ).remote(replica.command, replica.env)
+
+        actor_id = actor._actor_id.hex()
+        # launch a task to check if the actor is scheduled
+        self.active_tasks.append(actor.schedule.remote(actor_id))
+        self.actor_info_of_id[actor_id] = ActorInfo(
+            actor=actor,
+            pg=pg,
+            replica=replica,
+        )
+
+    def place_command_actors(self) -> None:
+        """Creating pending tasks to initialize command actors in placement groups"""
+        pg_ix_of_replica: List[int] = [
+            max(0, i - self.min_nnodes + 1) for i in range(len(self.replicas))
+        ]  # the placement group indices for corresponding replicas
+        for i in range(len(self.replicas)):
+            pg_ix = pg_ix_of_replica[i]
+            pg = self.placement_groups[pg_ix]  # find the created placement group
+            replica = self.replicas[i]
+            self.create_and_schedule_actor(pg, replica)
 
     def run(self) -> None:
         result: Optional[PlacementGroup]  # execution result
@@ -208,28 +205,51 @@
             # If a failure occurs the ObjectRef will be marked as completed.
             # Calling ray.get will expose the failure as a RayActorError.
             for object_ref in completed_tasks:
-                # completed tasks contains two kinds of tasks:
-                # 1) placement group creation; 2) command actor execution
-                result = ray.get(object_ref)  # pyre-ignore
-                if isinstance(result, PlacementGroup) and need_more_actors:
-                    new_actors: List[CommandActor] = self.create_command_actors(
-                        self.get_actors_in_placement_group(result.id),
-                        result,
+                try:
+                    result = ray.get(object_ref)  # pyre-ignore
+                    if isinstance(result, CommandActorScheduled) and need_more_actors:
+                        actor = self.actor_info_of_id[result.id].actor
+                        if self.master_node_id is None:
+                            # make this actor be the master node
+                            self.master_node_id = result.id
+                            self.rank_0_address, self.rank_0_port = ray.get(
+                                actor.get_actor_address_and_port.remote()
+                            )
+                            self.active_tasks.append(
+                                actor.exec_module.remote("localhost", 0, result.id)
+                            )
+                        else:
+                            self.active_tasks.append(
+                                actor.exec_module.remote(
+                                    self.rank_0_address, self.rank_0_port, result.id
+                                )
+                            )
+                        command_actors_count += 1
+                    elif isinstance(result, TaskCompleted):
+                        need_more_actors = False  # don't need more actors
+                        command_actors_count -= 1  # 1 completed command actor
+                        self.pop_actor_info(result.id)
+                        if (
+                            command_actors_count == 0
+                        ):  # all the command actors have finished
+                            break  # exit
+                    else:
+                        raise RuntimeError(
+                            "Ray actor returns unkown type. This is most likely bug in torchx"
+                            "Open issue at https://github.com/pytorch/torchx"
+                        )
+                except RayActorError as err:
+                    # reschedule the failed command actor (node failure)
+                    command_actors_count -= 1  # remove the failed actor
+                    failed_actor_id: str = parse_actor_id_from_error(err)
+                    _logger.info(
+                        f"Node failure detected on command actor: {failed_actor_id}"
                     )
-                    for new_actor in new_actors:
-                        # add a new command actor execution task to the active tasks
-                        self.active_tasks.append(
-                            new_actor.exec_module.remote()  # pyre-ignore
+                    if failed_actor_id == self.master_node_id:
+                        raise RuntimeError(
+                            "Master node failed, cannot recover from master node failure"
                         )
-                        # monitor the number of active command actors
-                        command_actors_count += 1
-                else:
-                    need_more_actors = False  # don't need more actors
-                    command_actors_count -= 1  # 1 completed command actor
-                    if (
-                        command_actors_count == 0
-                    ):  # all the command actors have finished
-                        break  # exit
+                    self.reschedule_actor(failed_actor_id)
 
 
 def parse_nnodes_rep(actors: List[RayActor]) -> Tuple[int, int]:
@@ -244,9 +264,16 @@
     return min_nnodes, max_nnodes
 
 
-def parse_actor_id_from_error(err: RayActorError) -> RayActor:
+def parse_actor_id_from_error(err: RayActorError) -> str:
     msg = err.error_msg.split()
-    id_ix = msg.index("actor_id:")+1
+    try:
+        id_ix = msg.index("actor_id:") + 1
+    except ValueError:
+        raise RuntimeError(
+            "Experiencing a node failure,fault tolerance feature is not compatible with current ray version"
+            "This is most likely bug in torchx"
+            "Open issue at https://github.com/pytorch/torchx"
+        )
     actor_id = msg[id_ix]
     return actor_id
 
@@ -256,72 +283,13 @@
     driver = RayDriver(actors)
     # pyre-fixme[16]: Module `worker` has no attribute `init`.
     ray.init(address="auto", namespace="torchx-ray")
-<<<<<<< HEAD
-
-    placement_groups: List[PlacementGroup] = [
-        create_placement_group_async(actors[actor_ixs[i] : actor_ixs[i + 1]])
-        for i in range(len(actor_ixs) - 1)
-    ]  # trace all the placement groups, {placemeng_group_reference: placement_group_index}
-    # pyre-ignore: `ray._raylet.PlacementGroupID` is not defined as a type.
-    pg_ids: Dict["ray._raylet.PlacementGroupID", int] = {
-        placement_groups[i].id: (actor_ixs[i], actor_ixs[i + 1])
-        for i in range(len(actor_ixs) - 1)
-    }  # {pg_id: actor_index}
-    active_tasks: List["ray.ObjectRef"] = [
-        pg.ready() for pg in placement_groups
-    ]  # tasks of creating all required placement groups
-
-    active_actors: Dict[str, CommandActor] = {}
-    need_more_actors: bool = True  # if need more actors
-    command_actors_count: int = 0  # number of created command actors
-    result: Optional[
-        PlacementGroup
-    ]  # result from a completed task, either a command execution result None or a created placement group
-    # Await return result of remote ray function
-    while len(active_tasks) > 0:
-        _logger.info(f"running ray.wait on {active_tasks}")
-
-        # ray.wait is partial waiting
-        # pyre-fixme[16]: Module `worker` has no attribute `wait`.
-        completed_tasks, active_tasks = ray.wait(active_tasks)
-        # If a failure occurs the ObjectRef will be marked as completed.
-        # Calling ray.get will expose the failure as a RayActorError.
-        for object_ref in completed_tasks:
-            # completed tasks contains two kinds of tasks:
-            # 1) placement group creation; 2) command actor execution
-            try:
-                result = ray.get(object_ref)  # pyre-ignore
-                if isinstance(result, PlacementGroup) and need_more_actors:
-                    new_actors: List[CommandActor] = create_command_actors(
-                        actors[
-                            pg_ids[result.id][0] : pg_ids[result.id][1]
-                        ],  # find the actor of a placement group based on pg_id
-                        result,
-                    )
-                    for new_actor in new_actors:
-                        active_actors[new_actor._actor_id.hex()] = new_actor
-                        active_tasks.append(
-                            new_actor.exec_module.remote()  # pyre-ignore
-                        )  # add a new command actor execution task to the active tasks
-                        command_actors_count += (
-                            1  # monitor the number of active command actors
-                        )
-                else:
-                    need_more_actors = False  # don't need more actors
-                    command_actors_count -= 1  # 1 completed command actor
-                    if (
-                        command_actors_count == 0
-                    ):  # all the command actors have finished
-                        break  # exit
-            except RayActorError as err:
-                actor_id = parse_actor_id_from_error(err)
-                actor = active_actors[actor_id]
-                pg = actor.pg
-=======
     driver.init_placement_groups()
+    _logger.info("Successfully created placement groups")
+    driver.place_command_actors()
+    _logger.info("Successfully placed command actors")
+    _logger.info("Entering main loop, start executing the script on worker nodes")
     driver.run()
 
->>>>>>> dd5f0f3d
 
 if __name__ == "__main__":
     main()