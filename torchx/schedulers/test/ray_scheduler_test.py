--- conflicted
+++ resolved
@@ -300,21 +300,9 @@
 
         def test_parse_app_id(self) -> None:
             test_addr_appid = [
-<<<<<<< HEAD
-                (
-                    "0.0.0.0:1234-app_id",
-                    "0.0.0.0:1234",
-                    "app_id",
-                ),  # (full address, address:port, app_id)
-                ("addr-of-cluster:1234-app-id", "addr-of-cluster:1234", "app-id"),
-                ("www.test.com:1234-app:id", "www.test.com:1234", "app:id"),
-                ("foo", "foo", ""),
-                ("foo-bar-bar", "foo", "bar-bar"),
-=======
                 ("0.0.0.0:1234-app_id", "0.0.0.1:1234", "app_id"), # (full address, address:port, app_id)
                 ("addr-of-cluster:1234-app-id", "addr-of-cluster:1234", "app-id"),
                 ("www.test.com:1234-app:id", "www.test.com:1234", "app:id"),
->>>>>>> 8088c16b
             ]
             for test_example, addr, app_id in test_addr_appid:
                 parsed_addr, parsed_appid = self._scheduler._parse_app_id(test_example)
